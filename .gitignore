--- conflicted
+++ resolved
@@ -35,11 +35,9 @@
 # Weights & Biases outputs
 wandb/
 
-<<<<<<< HEAD
 # Vim files
 *.swo
 *.swp
-=======
+
 # checkpoints
-checkpoints/
->>>>>>> 181ee2fb
+checkpoints/