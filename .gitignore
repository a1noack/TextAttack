--- conflicted
+++ resolved
@@ -29,10 +29,8 @@
 # for Macs
 .DS_Store
 
-<<<<<<< HEAD
 # Web_viz
 web_viz/virt
-=======
 # build outputs for PyPI
 build/
 dist/
@@ -44,5 +42,4 @@
 checkpoints/
 
 # vim
-*.swp
->>>>>>> c5d0f570
+*.swp