import re
import shlex
import subprocess

import pytest

<<<<<<< HEAD
DEBUG = True
=======
DEBUG = False
>>>>>>> 58b22211

"""
Attack command-line tests in the format (name, args, sample_output_file)
"""
attack_test_params = [
    #
    # test loading an attack from file
    #
    (
        "attack_from_file",
        (
            "python -m textattack --model cnn-imdb "
            "--attack-from-file tests/sample_inputs/attack_from_file.py:Attack "
            "--num-examples 2 --attack-n"
        ),
        "tests/sample_outputs/run_attack_from_file.txt",
    ),
    #
    # test interactive mode
    #
    (
        "interactive_mode",
        (
            'printf "All that glitters is not gold\nq\n"',
            "python -m textattack --recipe textfooler --model bert-base-uncased-imdb --interactive",
        ),
        "tests/sample_outputs/interactive_mode.txt",
    ),
    #
    # test loading an attack from the transformers model hub
    #
    (
        "attack_from_transformers",
        (
            "python -m textattack --model-from-huggingface "
            "distilbert-base-uncased-finetuned-sst-2-english "
            "--dataset-from-nlp glue:sst2:train --recipe deepwordbug --num-examples 3"
        ),
        "tests/sample_outputs/run_attack_transformers_nlp.txt",
    ),
    #
    # test running an attack by loading a model and dataset from file
    #
    (
        "load_model_and_dataset_from_file",
        (
            "python -m textattack --model-from-file tests/sample_inputs/sst_model_and_dataset.py "
            "--dataset-from-file tests/sample_inputs/sst_model_and_dataset.py "
            "--recipe deepwordbug --num-examples 3"
        ),
        "tests/sample_outputs/run_attack_transformers_nlp.txt",
    ),
    #
    # test hotflip on 10 samples from LSTM MR
    #
    (
        "run_attack_hotflip_lstm_mr_4",
        (
            "python -m textattack --model lstm-mr --recipe hotflip "
            "--num-examples 4 --num-examples-offset 13"
        ),
        "tests/sample_outputs/run_attack_hotflip_lstm_mr_4.txt",
    ),
    #
    # test deepwordbug on 10 samples from BERT SNLI
    #
    (
        "run_attack_deepwordbug_bert_snli_10",
        (
            "python -m textattack --model bert-base-uncased-snli --recipe deepwordbug --num-examples 2 --attack-n"
        ),
        "tests/sample_outputs/run_attack_deepwordbug_bert_snli_10.txt",
    ),
    #
    # test: run_attack deepwordbug attack on 10 samples from LSTM MR
    #
    (
        "run_attack_deepwordbug_lstm_mr_10",
        (
            "python -m textattack --model lstm-mr --recipe deepwordbug --num-examples 2 --attack-n"
        ),
        "tests/sample_outputs/run_attack_deepwordbug_lstm_mr_10.txt",
    ),
    #
    # test: run_attack targeted classification of class 2 on BERT MNLI with enable_csv
    #   and attack_n set, using the WordNet transformation and beam search with
    #   beam width 2, using language tool constraint, on 10 samples
    #                   (takes about 72s)
    #
    (
        "run_attack_targeted_mnli_misc",
        (
            "python -m textattack --attack-n --goal-function targeted-classification:target_class=2 "
            "--enable-csv --model bert-base-uncased-mnli --num-examples 2 --attack-n --transformation word-swap-wordnet "
            "--constraints lang-tool repeat stopword --search beam-search:beam_width=2"
        ),
        "tests/sample_outputs/run_attack_targetedclassification2_wordnet_langtool_enable_csv_beamsearch2_attack_n.txt",
    ),
    #
    #
    #
]


@pytest.mark.parametrize("name, command, sample_output_file", attack_test_params)
@pytest.mark.slow
def test_command_line_attack(capsys, name, command, sample_output_file):
    """ Runs attack tests and compares their outputs to a reference file.
    """
    # read in file and create regex
    desired_output = open(sample_output_file, "r").read().strip()
    print("desired_output =>", desired_output)
    # regex in sample file look like /.*/
    desired_re = re.escape(desired_output).replace("/\\.\\*/", ".*")
    # run command
    if isinstance(command, tuple):
        # Support pipes via tuple of commands
        procs = []
        for i in range(len(command) - 1):
            if i == 0:
                proc = subprocess.Popen(shlex.split(command[i]), stdout=subprocess.PIPE)
            else:
                proc = subprocess.Popen(
                    shlex.split(command[i]),
                    stdout=subprocess.PIPE,
                    stdin=procs[-1].stdout,
                )
            procs.append(proc)
        # Run last commmand
        result = subprocess.run(
            shlex.split(command[-1]), stdin=procs[-1].stdout, capture_output=True
        )
        # Wait for all intermittent processes
        for proc in procs:
            proc.wait()
    else:
        result = subprocess.run(shlex.split(command), capture_output=True)
    # get output and check match
    assert result.stdout is not None
    stdout = result.stdout.decode().strip()
    print("stdout =>", stdout)
    assert result.stderr is not None
    stderr = result.stderr.decode().strip()
    print("stderr =>", stderr)

    if DEBUG and not re.match(desired_re, stdout, flags=re.S):
        import pdb

        pdb.set_trace()
    assert re.match(desired_re, stdout, flags=re.S)<|MERGE_RESOLUTION|>--- conflicted
+++ resolved
@@ -4,11 +4,7 @@
 
 import pytest
 
-<<<<<<< HEAD
-DEBUG = True
-=======
-DEBUG = False
->>>>>>> 58b22211
+DEBUG = True 
 
 """
 Attack command-line tests in the format (name, args, sample_output_file)
@@ -22,7 +18,7 @@
         (
             "python -m textattack --model cnn-imdb "
             "--attack-from-file tests/sample_inputs/attack_from_file.py:Attack "
-            "--num-examples 2 --attack-n"
+            "--num-examples 2  --num-examples-offset 18 --attack-n"
         ),
         "tests/sample_outputs/run_attack_from_file.txt",
     ),
