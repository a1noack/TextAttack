--- conflicted
+++ resolved
@@ -34,21 +34,12 @@
         example = self.examples[self._i]
         self._i += 1
         return example
-<<<<<<< HEAD
-
-    def __len__(self):
-        return len(self.examples)
-    
-    def __getitem__(self, item):
-        return self.examples[item]
-=======
         
     def __getitem__(self, i):
         return self.examples[i]
     
     def __len__(self):
         return len(self.examples)
->>>>>>> ff4c40bc
     
     def _load_pickle_file(self, file_name, offset=0):
         self._i = 0
