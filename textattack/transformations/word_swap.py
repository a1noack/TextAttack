import nltk
from nltk.corpus import stopwords
import random
import string

from .transformation import Transformation

class WordSwap(Transformation):
    """
    An abstract class that takes a sentence and transforms it by replacing
    some of its words.
    """

    def _get_replacement_words(self, word):
        """
        Returns a set of replacements given an input word. Must be overriden by specific
        word swap transformations.

        Args:
            word: The input word to find replacements for.
        """
        raise NotImplementedError()
    
    def _get_random_letter(self):
        """ 
        Helper function that returns a random single letter from the English
        alphabet that could be lowercase or uppercase. 
        """
        return random.choice(string.ascii_letters)

    def _get_transformations(self, tokenized_text, indices_to_replace):
<<<<<<< HEAD
        """
        Returns a list of all possible transformations for `text`.
            
        If indices_to_replace is set, only replaces words at those indices.
        
        """
=======
>>>>>>> 23178857
        words = tokenized_text.words
        transformations = []
        word_swaps = []
        for i in indices_to_replace:
            word_to_replace = words[i]
            replacement_words = self._get_replacement_words(word_to_replace)
            new_tokenized_texts = []
            for r in replacement_words:
                # Don't replace with numbers, punctuation, or other non-letter characters.
                if not is_word(r):
                    continue
                new_tokenized_texts.append(tokenized_text.replace_word_at_index(i, r))
            transformations.extend(new_tokenized_texts)
        
        return transformations

def is_word(s):
    """ String `s` counts as a word if it has at least one letter. """
    for c in s:
        if c.isalpha(): return True
    return False <|MERGE_RESOLUTION|>--- conflicted
+++ resolved
@@ -29,15 +29,6 @@
         return random.choice(string.ascii_letters)
 
     def _get_transformations(self, tokenized_text, indices_to_replace):
-<<<<<<< HEAD
-        """
-        Returns a list of all possible transformations for `text`.
-            
-        If indices_to_replace is set, only replaces words at those indices.
-        
-        """
-=======
->>>>>>> 23178857
         words = tokenized_text.words
         transformations = []
         word_swaps = []
