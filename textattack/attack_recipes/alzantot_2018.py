<<<<<<< HEAD
"""
    Alzantot, M., Sharma, Y., Elgohary, A., Ho, B., Srivastava, M.B., & Chang, 
        K. (2018). 
    
    Generating Natural Language Adversarial Examples. 
    
    EMNLP. 
    
    ArXiv, abs/1801.00554.
"""

=======
>>>>>>> 23178857
from textattack.shared.attack import Attack
from textattack.constraints.overlap import MaxWordsPerturbed
from textattack.constraints.grammaticality.language_models import Google1BillionWordsLanguageModel
from textattack.constraints.semantics import WordEmbeddingDistance
from textattack.constraints.pre_transformation import RepeatModification, StopwordModification
from textattack.goal_functions import UntargetedClassification
from textattack.search_methods import GeneticAlgorithm
from textattack.transformations import WordSwapEmbedding

def Alzantot2018(model):
    """
        Alzantot, M., Sharma, Y., Elgohary, A., Ho, B., Srivastava, M.B., & Chang, K. (2018). 
        
        Generating Natural Language Adversarial Examples. 
        
        https://arxiv.org/abs/1801.00554 
    """
    #
    # Swap words with their embedding nearest-neighbors. 
    #
    # Embedding: Counter-fitted Paragram Embeddings.
    #
    # "[We] fix the hyperparameter values to S = 60, N = 8, K = 4, and δ = 0.5"
    #
    transformation = WordSwapEmbedding(max_candidates=8)
    #
    # Don't modify the same word twice or stopwords
    #
    constraints = [
        RepeatModification(),
        StopwordModification()
    ]
    #
    # Maximum words perturbed percentage of 20%
    #
    constraints.append(
            MaxWordsPerturbed(max_percent=0.2)
    )
    #
    # Maximum word embedding euclidean distance of 0.5.
    #
    constraints.append(
            WordEmbeddingDistance(max_mse_dist=0.5)
    )
    #
    # Language Model
    #
    constraints.append(
            Google1BillionWordsLanguageModel(top_n_per_index=4)
    )
    #
    # Goal is untargeted classification
    #
    goal_function = UntargetedClassification(model)
    #
    # Perform word substitution with a genetic algorithm.
    #
    search_method = GeneticAlgorithm(pop_size=60, max_iters=20)

    return Attack(goal_function, constraints, transformation, search_method)<|MERGE_RESOLUTION|>--- conflicted
+++ resolved
@@ -1,17 +1,3 @@
-<<<<<<< HEAD
-"""
-    Alzantot, M., Sharma, Y., Elgohary, A., Ho, B., Srivastava, M.B., & Chang, 
-        K. (2018). 
-    
-    Generating Natural Language Adversarial Examples. 
-    
-    EMNLP. 
-    
-    ArXiv, abs/1801.00554.
-"""
-
-=======
->>>>>>> 23178857
 from textattack.shared.attack import Attack
 from textattack.constraints.overlap import MaxWordsPerturbed
 from textattack.constraints.grammaticality.language_models import Google1BillionWordsLanguageModel
