--- conflicted
+++ resolved
@@ -10,10 +10,6 @@
 from .textbugger_li_2018 import TextBuggerLi2018
 from .textfooler_jin_2019 import TextFoolerJin2019
 from .pwws_ren_2019 import PWWSRen2019
-<<<<<<< HEAD
-from .PSO_zang_2020 import PSOZang2020
-from .benchmark_recipes import *
-=======
 from .pruthi_2019 import Pruthi2019
 from .PSO_zang_2020 import PSOZang2020
->>>>>>> 72423547
+from .benchmark_recipes import *