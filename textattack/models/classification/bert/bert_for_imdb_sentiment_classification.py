--- conflicted
+++ resolved
@@ -5,11 +5,6 @@
     BERT fine-tuned on the Yelp Sentiment dataset for sentiment classification.
     """
     
-<<<<<<< HEAD
-    MODEL_PATH = '/p/qdata/jm8wx/research/text_attacks/RobustNLP/BertClassifier/outputs/imdb-2019-11-10-20:46'
-    def __init__(self):
-        super().__init__(BERTForIMDBSentimentClassification.MODEL_PATH)
-=======
     MODEL_PATH_CASED = '/p/qdata/jm8wx/research/text_attacks/RobustNLP/BertClassifier/outputs/imdb-cased-2019-11-12-05:04'
     MODEL_PATH_UNCASED = '/p/qdata/jm8wx/research/text_attacks/RobustNLP/BertClassifier/outputs/imdb-uncased-2019-11-11-19:57'
     def __init__(self, cased=False):
@@ -17,5 +12,4 @@
             path = BERTForIMDBSentimentClassification.MODEL_PATH_CASED
         else:
             path = BERTForIMDBSentimentClassification.MODEL_PATH_UNCASED
-        super().__init__(path)
->>>>>>> 7faf2d57
+        super().__init__(path)