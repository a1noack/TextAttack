--- conflicted
+++ resolved
@@ -3,11 +3,7 @@
 
 from textattack.constraints import Constraint
 from textattack.shared import TokenizedText
-<<<<<<< HEAD
-from textattack.shared.validators import is_word_swap
-=======
 from textattack.shared.validators import consists_of_word_swaps
->>>>>>> 8c265fe2
 
 class PartOfSpeech(Constraint):
     """ Constraints word swaps to only swap words with the same part of speech.
@@ -20,12 +16,6 @@
         self.allow_verb_noun_swap = allow_verb_noun_swap
         self._pos_tag_cache = lru.LRU(2**14)
   
-<<<<<<< HEAD
-    def check_compatibility(self, transformation):
-        return transformation.consists_of(is_word_swap)
-
-=======
->>>>>>> 8c265fe2
     def _can_replace_pos(self, pos_a, pos_b):
         return (pos_a == pos_b) or (self.allow_verb_noun_swap and set([pos_a,pos_b]) <= set(['NOUN','VERB']))
 
@@ -61,13 +51,9 @@
                 return False
 
         return True
-<<<<<<< HEAD
-    
-=======
 
     def check_compatibility(self, transformation):
         return consists_of_word_swaps(transformation)
 
->>>>>>> 8c265fe2
     def extra_repr_keys(self):
         return ['tagset', 'allow_verb_noun_swap']