--- conflicted
+++ resolved
@@ -2,11 +2,7 @@
 import tqdm
 
 from textattack.constraints.pre_transformation import PreTransformationConstraint
-<<<<<<< HEAD
-from textattack.shared.tokenized_text import TokenizedText
-=======
 from textattack.shared import TokenizedText
->>>>>>> a551e948
 
 class Augmenter:
     """ 
@@ -20,16 +16,6 @@
             that suggests new texts from an input.
         constraints: (list(textattack.Constraint)): constraints
             that each transformation must meet
-<<<<<<< HEAD
-        words_to_swap: (int): Number of words to swap per augmented example
-        transformations_per_example: (int): Maximum number of augmentations
-            per input
-    """
-    def __init__(self, transformation, constraints=[], words_to_swap=1, 
-        transformations_per_example=1):
-        self.transformation = transformation
-        self.words_to_swap = words_to_swap
-=======
         num_words_to_swap: (int): Number of words to swap per augmented example
         transformations_per_example: (int): Maximum number of augmentations
             per input
@@ -38,7 +24,6 @@
         transformations_per_example=1):
         self.transformation = transformation
         self.num_words_to_swap = num_words_to_swap
->>>>>>> a551e948
         self.transformations_per_example = transformations_per_example
         
         self.constraints = []
@@ -50,14 +35,9 @@
                 self.constraints.append(constraint)
     
     def _filter_transformations(self, tokenized_text, transformations):
-<<<<<<< HEAD
-        """ Filters a list of `TokenizedText` objects to include only the ones 
-            that pass `self.constraints`.
-=======
         """ 
         Filters a list of ``TokenizedText`` objects to include only the ones 
         that pass ``self.constraints``.
->>>>>>> a551e948
         """
         for C in self.constraints:
             if len(transformations) == 0: break
@@ -65,29 +45,15 @@
         return transformations
     
     def augment(self, text):
-<<<<<<< HEAD
-        """ Returns all possible augmentations of `text` according to 
-            `self.transformation`.
-=======
         """ 
         Returns all possible augmentations of ``text`` according to 
         ``self.transformation``.
->>>>>>> a551e948
         """
         tokenized_text = TokenizedText(text, DummyTokenizer())
         all_transformations = set()
         for _ in range(self.transformations_per_example):
             indices_to_modify = set(range(len(tokenized_text.words)))
             next_tokenized_text = tokenized_text
-<<<<<<< HEAD
-            for __ in range(self.words_to_swap):
-                transformations = []
-                for constraint in self.pre_transformation_constraints:
-                    indices_to_modify = list(set(indices_to_modify) & constraint(tokenized_text, self))
-                while not len(transformations):
-                    # Loop until we find a valid transformation.
-                    if not len(indices_to_modify):
-=======
             for __ in range(self.num_words_to_swap):
                 transformations = []
                 num_tries = 0
@@ -95,20 +61,13 @@
                     # Loop until we find a valid transformation.
                     num_tries += 1
                     if num_tries == len(tokenized_text.words):
->>>>>>> a551e948
                         # This occurs when we couldn't find valid transformations
                         # – either the constraints were too strict, or the number
                         # of words to swap was too high, or we were just plain 
                         # unlucky. In any event, don't throw an error, and just 
                         # don't return anything.
                         break
-<<<<<<< HEAD
-                    replacement_index = random.choice(indices_to_modify)
-                    indices_to_modify.remove(replacement_index)
-                    transformations = self.transformation(next_tokenized_text, indices_to_modify=[replacement_index])
-=======
                     transformations = self.transformation(next_tokenized_text)
->>>>>>> a551e948
                     # Get rid of transformations we already have
                     transformations = [t for t in transformations if t not in all_transformations]
                     # Filter out transformations that don't match the constraints.
@@ -121,11 +80,7 @@
     def augment_many(self, text_list, show_progress=False):
         """
         Returns all possible augmentations of a list of strings according to
-<<<<<<< HEAD
-        `self.transformation`.
-=======
         ``self.transformation``.
->>>>>>> a551e948
     
         Args:
             text_list (list(string)): a list of strings for data augmentation
@@ -136,16 +91,10 @@
             text_list = tqdm.tqdm(text_list, desc='Augmenting data...')
         return [self.augment(text) for text in text_list]
         
-<<<<<<< HEAD
-    def augment_text_and_ids(self, text_list, id_list, show_progress=True):
-        """ Supplements a list of text with more text data. Returns the augmented
-            text along with the corresponding IDs for each augmented example.
-=======
     def augment_text_with_ids(self, text_list, id_list, show_progress=True):
         """ 
         Supplements a list of text with more text data. Returns the augmented
         text along with the corresponding IDs for each augmented example.
->>>>>>> a551e948
         """
         if len(text_list) != len(id_list):
             raise ValueError('List of text must be same length as list of IDs')
@@ -155,15 +104,6 @@
         all_id_list = []
         if show_progress:
             text_list = tqdm.tqdm(text_list, desc='Augmenting data...')
-<<<<<<< HEAD
-        for text, ids in zip(text_list, id_list):
-            all_text_list.append(text)
-            all_id_list.append(ids)
-            augmented_texts = self.augment(text)
-            all_text_list.extend
-            all_text_list.extend([text] + augmented_texts)
-            all_id_list.extend([ids] * (1 + len(augmented_texts)))
-=======
         for text, _id in zip(text_list, id_list):
             all_text_list.append(text)
             all_id_list.append(_id)
@@ -171,7 +111,6 @@
             all_text_list.extend
             all_text_list.extend([text] + augmented_texts)
             all_id_list.extend([_id] * (1 + len(augmented_texts)))
->>>>>>> a551e948
         return all_text_list, all_id_list
         
 class DummyTokenizer:
