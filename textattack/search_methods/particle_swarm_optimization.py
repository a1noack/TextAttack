--- conflicted
+++ resolved
@@ -27,13 +27,8 @@
     Args:
         pop_size (:obj:`int`, optional): The population size. Defaults to 60.
         max_iters (:obj:`int`, optional): The maximum number of iterations to use. Defaults to 20.
-<<<<<<< HEAD
-        post_turn_check (bool): If True, check if new position reached by moving passes the constraints.
-        max_turn_retries (int): Maximum number of movement retries if new position after turning fails to pass the constraints.
-=======
         post_turn_check (:obj:`bool`, optional): If `True`, check if new position reached by moving passes the constraints. Defaults to `True`
         max_turn_retries (:obj:`bool`, optional): Maximum number of movement retries if new position after turning fails to pass the constraints.
->>>>>>> 3a48ad3e
             Applied only when `post_movement_check` is set to `True`.
             Setting it to 0 means we immediately take the old position as the new position upon failure.
     """
@@ -354,11 +349,7 @@
     Each position represents transformed version of original text
     Args:
         attacked_text (:obj:`AttackedText`): `AttackedText` for the transformed text
-<<<<<<< HEAD
-        result (:obs:`GoalFunctionResult`, optional): `GoalFunctionResult` for the transformed text
-=======
         result (:obj:`GoalFunctionResult`, optional): `GoalFunctionResult` for the transformed text
->>>>>>> 3a48ad3e
     """
 
     def __init__(self, attacked_text, result=None):
