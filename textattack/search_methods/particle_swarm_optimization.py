"""Reimplementation of search method from Word-level Textual Adversarial
Attacking as Combinatorial Optimization by Zang et.

al
`<https://www.aclweb.org/anthology/2020.acl-main.540.pdf>`_
`<https://github.com/thunlp/SememePSO-Attack>`_
"""

from copy import deepcopy

import numpy as np

from textattack.goal_function_results import GoalFunctionResultStatus
from textattack.search_methods import SearchMethod


class ParticleSwarmOptimization(SearchMethod):
    """Attacks a model with word substiutitions using a Particle Swarm
    Optimization (PSO) algorithm. Some key hyper-parameters are setup according
    to the original paper:

    "We adjust PSO on the validation set of SST and set ω_1 as 0.8 and ω_2 as 0.2.
    We set the max velocity of the particles V_{max} to 3, which means the changing
    probability of the particles ranges from 0.047 (sigmoid(-3)) to 0.953 (sigmoid(3))."

    Args:
        pop_size (:obj:`int`, optional): The population size. Defauls to 60.
        max_iters (:obj:`int`, optional): The maximum number of iterations to use. Defaults to 20.
        post_movement_check (bool): If True, check if new position reached by moving passes the constraints.
        max_movement_retries (int): Maximum number of movement retries if new position fails to pass the constraints.
            Applied only when `post_movement_check` is set to `True`.
            Setting it to 0 means we immediately take the old position as the new position upon failure.
    """

    def __init__(
        self, pop_size=60, max_iters=20, post_movement_check=True
    ):
        self.max_iters = max_iters
        self.pop_size = pop_size
        self.post_movement_check = post_movement_check

        self._search_over = False
        self.omega_1 = 0.8
        self.omega_2 = 0.2
        self.C1_origin = 0.8
        self.C2_origin = 0.2
        self.V_max = 3.0

    def _turn(self, x1, x2, prob, x_len):
        indices_to_replace = []
        words_to_replace = []
        x2_words = x2.words
        for i in range(x_len):
            if np.random.uniform() < prob[i]:
                indices_to_replace.append(i)
                words_to_replace.append(x2_words[i])
        new_text = x1.replace_words_at_indices(indices_to_replace, words_to_replace)
        return new_text

    def _norm(self, n):
        n = [max(0, i) for i in n]
        s = sum(n)
        if s == 0:
            return [1 / len(n) for _ in n]
        else:
            return [i / s for i in n]

    def _equal(self, a, b):
        return -self.V_max if a == b else self.V_max

    def _count_change_ratio(self, x1, x2, x_len):
        return float(np.sum(x1.words != x2.words)) / float(x_len)

    def _sigmoid(self, n):
        return 1 / (1 + np.exp(-n))

    def _gen_most_change(self, x_cur, pos, replace_list):
        orig_result, self._search_over = self.get_goal_results([x_cur])
        if self._search_over:
            return 0, x_cur.words[pos]
        new_x_list = [x_cur.replace_word_at_index(pos, w) for w in replace_list]
        # new_x_list = self.get_transformations(
        #     x_cur,
        #     original_text=self.original_attacked_text,
        #     indices_to_modify=[pos],
        # )
        new_x_results, self._search_over = self.get_goal_results(new_x_list)
        new_x_scores = np.array([r.score for r in new_x_results])
        new_x_scores = (
            new_x_scores - orig_result[0].score
        )  # minimize the score of ground truth
        if len(new_x_scores):
            return (
                np.max(new_x_scores),
                new_x_list[np.argsort(new_x_scores)[-1]].words[pos],
            )
        else:
            return 0, x_cur.words[pos]

    def _gen_h_score(self, current_text, neighbors_list):
        current_result, self._search_over = self.get_goal_results([current_text])
        current_result = current_result[0]
        if self._search_over:
            return None, None
        candidate_list = []
        score_list = []
        for i in range(len(neighbors_list)):
            if not neighbors_list[i]:
                candidate_list.append(current_result)
                score_list.append(0)
                continue

            neighbor_results, self._search_over = self.get_goal_results(neighbors_list)
            if self._search_over:

            neighbor_scores = np.array([r.score for in neighbor_results])
            score_diff = neighbor_scores - current_result.score
            best_neighbor = np.argmax(neighbor_scores)[0]
            candidate_list.append(neighbors_list[best_neighbor])
            score_list.append(score_diff[best_neighbor])

        prob_list = self._norm(score_list)

        return candidate_list, prob_list

    def _get_neighbors_list(self, original_text):
        """
        Generates this neighbors_len list
        Args:
            original_text (AttackedText): The original text
        Returns:
            `list[list[AttackedText]]` representing list of candidate neighbors for each word
        """
        words = attacked_text.words
        neighbors_list = [[] for _ in range(len(words))]
        transformations = self.get_transformations(
            original_text, original_text=original_text
        )
        for transformed_text in transformations:
            try:
<<<<<<< HEAD
                diff_idx = next(iter(transformed_text.attack_attrs["newly_modified_indices"]))
                neighbors_list[diff_idx].append(transformed_text)
            except:
=======
                diff_idx = attacked_text.first_word_diff_index(transformed_text)
                neighbors_list[diff_idx].append(transformed_text.words[diff_idx])
            except Exception:
>>>>>>> e83f4a00
                assert len(attacked_text.words) == len(transformed_text.words)
                assert all(
                    [
                        w1 == w2
                        for w1, w2 in zip(attacked_text.words, transformed_text.words)
                    ]
                )
        return neighbors_list

    def _mutate(self, current_text, original_text):
        neighbors_list = self._get_neighbors_list(current_text)
        candidate_list, prob_list = self._gen_h_score(neighbors_list, original_text)
        random_candidate = np.random.choice(candidate_list, 1, p=prob_list)[0]
        return random_candidate

    def _generate_population(self, initial_result):
        neighbors_list = self._get_neighbors_list(initial_result.attacked_text)
        candidate_list, prob_list = self._gen_h_score(neighbors_list, original_text)
        population = []
        for _ in range(self.pop_size):
            # Mutation step
            random_candidate = np.random.choice(candidate_list, 1, p=prob_list)[0]
            population.append(random_candidate)

        return population

    def _perform_search(self, initial_result):
        x_len = len(initial_result.attacked_text.words)
        # get word substitute candidates and generate population
        neighbors_list = self._get_neighbors_list(initial_result.attacked_text)
        neighbors_len = [len(x) for x in neighbors_list]
        population = self._generate_population(initial_result)

        # test population against target model
        pop_results, self._search_over = self.get_goal_results(pop)
        if self._search_over:
            return max(pop_results, key=lambda x: x.score)
        pop_scores = np.array([r.score for r in pop_results])

        # rank the scores from low to high and check if there is a successful attack
        part_elites = deepcopy(pop)
        part_elites_scores = pop_scores
        top_attack = np.argmax(pop_scores)
        all_elite = pop[top_attack]
        all_elite_score = pop_scores[top_attack]
        if pop_results[top_attack].goal_status == GoalFunctionResultStatus.SUCCEEDED:
            return pop_results[top_attack]

        # set up hyper-parameters
        V = np.random.uniform(-self.V_max, self.V_max, self.pop_size)
        V_P = [[V[t] for _ in range(x_len)] for t in range(self.pop_size)]

        # start iterations
        for i in range(self.max_iters):

            omega = (self.omega_1 - self.omega_2) * (
                self.max_iters - i
            ) / self.max_iters + self.omega_2
            C1 = self.C1_origin - i / self.max_iters * (self.C1_origin - self.C2_origin)
            C2 = self.C2_origin + i / self.max_iters * (self.C1_origin - self.C2_origin)
            P1 = C1
            P2 = C2

            all_elite_words = all_elite.words
            for id in range(self.pop_size):

                # calculate the probability of turning each word
                pop_words = pop[id].words
                part_elites_words = part_elites[id].words
                for dim in range(x_len):
                    V_P[id][dim] = omega * V_P[id][dim] + (1 - omega) * (
                        self._equal(pop_words[dim], part_elites_words[dim])
                        + self._equal(pop_words[dim], all_elite_words[dim])
                    )
                turn_prob = [self._sigmoid(V_P[id][d]) for d in range(x_len)]

                if np.random.uniform() < P1:
                    pop[id] = self._turn(part_elites[id], pop[id], turn_prob, x_len)
                if np.random.uniform() < P2:
                    pop[id] = self._turn(all_elite, pop[id], turn_prob, x_len)

            # check if there is any successful attack in the current population
            pop_results, self._search_over = self.get_goal_results(pop)
            if self._search_over:
                return max(pop_results, key=lambda x: x.score)
            pop_scores = np.array([r.score for r in pop_results])
            top_attack = np.argmax(pop_scores)
            if (
                pop_results[top_attack].goal_status
                == GoalFunctionResultStatus.SUCCEEDED
            ):
                return pop_results[top_attack]

            # mutation based on the current change rate
            new_pop = []
            for x in pop:
                change_ratio = self._count_change_ratio(
                    x, self.original_attacked_text, x_len
                )
                p_change = (
                    1 - 2 * change_ratio
                )  # referred from the original source code
                if np.random.uniform() < p_change:
                    new_h, new_w_list = self._gen_h_score(
                        x, neighbors_len, neighbors_list
                    )
                    new_pop.append(self._mutate(x, new_h, new_w_list))
                else:
                    new_pop.append(x)
            pop = new_pop

            # check if there is any successful attack in the current population
            pop_results, self._search_over = self.get_goal_results(pop)
            if self._search_over:
                return max(pop_results, key=lambda x: x.score)
            pop_scores = np.array([r.score for r in pop_results])
            top_attack = np.argmax(pop_scores)
            if (
                pop_results[top_attack].goal_status
                == GoalFunctionResultStatus.SUCCEEDED
            ):
                return pop_results[top_attack]

            # update the elite if the score is increased
            for k in range(self.pop_size):
                if pop_scores[k] > part_elites_scores[k]:
                    part_elites[k] = pop[k]
                    part_elites_scores[k] = pop_scores[k]
            if pop_scores[top_attack] > all_elite_score:
                all_elite = pop[top_attack]
                all_elite_score = pop_scores[top_attack]

        return initial_result

class Particle:
    def __init__(attacked_text):
        self.attacked_text<|MERGE_RESOLUTION|>--- conflicted
+++ resolved
@@ -26,57 +26,69 @@
     Args:
         pop_size (:obj:`int`, optional): The population size. Defauls to 60.
         max_iters (:obj:`int`, optional): The maximum number of iterations to use. Defaults to 20.
-        post_movement_check (bool): If True, check if new position reached by moving passes the constraints.
-        max_movement_retries (int): Maximum number of movement retries if new position fails to pass the constraints.
-            Applied only when `post_movement_check` is set to `True`.
-            Setting it to 0 means we immediately take the old position as the new position upon failure.
     """
 
     def __init__(
-        self, pop_size=60, max_iters=20, post_movement_check=True
+        self, pop_size=60, max_iters=20,
     ):
         self.max_iters = max_iters
         self.pop_size = pop_size
-        self.post_movement_check = post_movement_check
-
-        self._search_over = False
-        self.omega_1 = 0.8
-        self.omega_2 = 0.2
+        self.search_over = False
+
+        self.Omega_1 = 0.8
+        self.Omega_2 = 0.2
         self.C1_origin = 0.8
         self.C2_origin = 0.2
         self.V_max = 3.0
 
-    def _turn(self, x1, x2, prob, x_len):
-        indices_to_replace = []
-        words_to_replace = []
-        x2_words = x2.words
-        for i in range(x_len):
-            if np.random.uniform() < prob[i]:
-                indices_to_replace.append(i)
-                words_to_replace.append(x2_words[i])
-        new_text = x1.replace_words_at_indices(indices_to_replace, words_to_replace)
-        return new_text
+    def _generate_population(self, x_orig, neighbors_list, neighbors_len):
+        h_score, w_list = self._gen_h_score(x_orig, neighbors_len, neighbors_list)
+        return [self._mutate(x_orig, h_score, w_list) for _ in range(self.pop_size)]
+
+    def _mutate(self, x_cur, w_select_probs, w_list):
+        rand_idx = np.random.choice(len(w_select_probs), 1, p=w_select_probs)[0]
+        return x_cur.replace_word_at_index(rand_idx, w_list[rand_idx])
+
+    def _gen_h_score(self, x, neighbors_len, neighbors_list):
+
+        w_list = []
+        prob_list = []
+        for i, orig_w in enumerate(x.words):
+            if neighbors_len[i] == 0:
+                w_list.append(orig_w)
+                prob_list.append(0)
+                continue
+            p, w = self._gen_most_change(x, i, neighbors_list[i])
+            w_list.append(w)
+            prob_list.append(p)
+
+        prob_list = self._norm(prob_list)
+
+        h_score = prob_list
+        h_score = np.array(h_score)
+        return h_score, w_list
 
     def _norm(self, n):
-        n = [max(0, i) for i in n]
-        s = sum(n)
+
+        tn = []
+        for i in n:
+            if i <= 0:
+                tn.append(0)
+            else:
+                tn.append(i)
+        s = np.sum(tn)
         if s == 0:
-            return [1 / len(n) for _ in n]
-        else:
-            return [i / s for i in n]
-
-    def _equal(self, a, b):
-        return -self.V_max if a == b else self.V_max
-
-    def _count_change_ratio(self, x1, x2, x_len):
-        return float(np.sum(x1.words != x2.words)) / float(x_len)
-
-    def _sigmoid(self, n):
-        return 1 / (1 + np.exp(-n))
-
+            for i in range(len(tn)):
+                tn[i] = 1
+            return [t / len(tn) for t in tn]
+        new_n = [t / s for t in tn]
+
+        return new_n
+
+    # for un-targeted attacking
     def _gen_most_change(self, x_cur, pos, replace_list):
-        orig_result, self._search_over = self.get_goal_results([x_cur])
-        if self._search_over:
+        orig_result, self.search_over = self.get_goal_results([x_cur])
+        if self.search_over:
             return 0, x_cur.words[pos]
         new_x_list = [x_cur.replace_word_at_index(pos, w) for w in replace_list]
         # new_x_list = self.get_transformations(
@@ -84,7 +96,7 @@
         #     original_text=self.original_attacked_text,
         #     indices_to_modify=[pos],
         # )
-        new_x_results, self._search_over = self.get_goal_results(new_x_list)
+        new_x_results, self.search_over = self.get_goal_results(new_x_list)
         new_x_scores = np.array([r.score for r in new_x_results])
         new_x_scores = (
             new_x_scores - orig_result[0].score
@@ -97,56 +109,24 @@
         else:
             return 0, x_cur.words[pos]
 
-    def _gen_h_score(self, current_text, neighbors_list):
-        current_result, self._search_over = self.get_goal_results([current_text])
-        current_result = current_result[0]
-        if self._search_over:
-            return None, None
-        candidate_list = []
-        score_list = []
-        for i in range(len(neighbors_list)):
-            if not neighbors_list[i]:
-                candidate_list.append(current_result)
-                score_list.append(0)
-                continue
-
-            neighbor_results, self._search_over = self.get_goal_results(neighbors_list)
-            if self._search_over:
-
-            neighbor_scores = np.array([r.score for in neighbor_results])
-            score_diff = neighbor_scores - current_result.score
-            best_neighbor = np.argmax(neighbor_scores)[0]
-            candidate_list.append(neighbors_list[best_neighbor])
-            score_list.append(score_diff[best_neighbor])
-
-        prob_list = self._norm(score_list)
-
-        return candidate_list, prob_list
-
-    def _get_neighbors_list(self, original_text):
+    def _get_neighbors_list(self, attacked_text):
         """
         Generates this neighbors_len list
         Args:
-            original_text (AttackedText): The original text
+            attacked_text: The original text
         Returns:
-            `list[list[AttackedText]]` representing list of candidate neighbors for each word
+            A list of number of candidate neighbors for each word
         """
         words = attacked_text.words
         neighbors_list = [[] for _ in range(len(words))]
         transformations = self.get_transformations(
-            original_text, original_text=original_text
+            attacked_text, original_text=self.original_attacked_text
         )
         for transformed_text in transformations:
             try:
-<<<<<<< HEAD
-                diff_idx = next(iter(transformed_text.attack_attrs["newly_modified_indices"]))
-                neighbors_list[diff_idx].append(transformed_text)
-            except:
-=======
                 diff_idx = attacked_text.first_word_diff_index(transformed_text)
                 neighbors_list[diff_idx].append(transformed_text.words[diff_idx])
             except Exception:
->>>>>>> e83f4a00
                 assert len(attacked_text.words) == len(transformed_text.words)
                 assert all(
                     [
@@ -154,35 +134,48 @@
                         for w1, w2 in zip(attacked_text.words, transformed_text.words)
                     ]
                 )
+        neighbors_list = [np.array(x) for x in neighbors_list]
         return neighbors_list
 
-    def _mutate(self, current_text, original_text):
-        neighbors_list = self._get_neighbors_list(current_text)
-        candidate_list, prob_list = self._gen_h_score(neighbors_list, original_text)
-        random_candidate = np.random.choice(candidate_list, 1, p=prob_list)[0]
-        return random_candidate
-
-    def _generate_population(self, initial_result):
-        neighbors_list = self._get_neighbors_list(initial_result.attacked_text)
-        candidate_list, prob_list = self._gen_h_score(neighbors_list, original_text)
-        population = []
-        for _ in range(self.pop_size):
-            # Mutation step
-            random_candidate = np.random.choice(candidate_list, 1, p=prob_list)[0]
-            population.append(random_candidate)
-
-        return population
+    def _equal(self, a, b):
+        if a == b:
+            return -self.V_max
+        else:
+            return self.V_max
+
+    def _turn(self, x1, x2, prob, x_len):
+        indices_to_replace = []
+        words_to_replace = []
+        x2_words = x2.words
+        for i in range(x_len):
+            if np.random.uniform() < prob[i]:
+                indices_to_replace.append(i)
+                words_to_replace.append(x2_words[i])
+        new_text = x1.replace_words_at_indices(indices_to_replace, words_to_replace)
+        return new_text
+
+    def _count_change_ratio(self, x1, x2, x_len):
+        change_ratio = float(np.sum(x1.words != x2.words)) / float(x_len)
+        return change_ratio
+
+    def _sigmoid(self, n):
+        return 1 / (1 + np.exp(-n))
 
     def _perform_search(self, initial_result):
-        x_len = len(initial_result.attacked_text.words)
+        self.original_attacked_text = initial_result.attacked_text
+        x_len = len(self.original_attacked_text.words)
+        self.correct_output = initial_result.output
+
         # get word substitute candidates and generate population
-        neighbors_list = self._get_neighbors_list(initial_result.attacked_text)
+        neighbors_list = self._get_neighbors_list(self.original_attacked_text)
         neighbors_len = [len(x) for x in neighbors_list]
-        population = self._generate_population(initial_result)
+        pop = self._generate_population(
+            self.original_attacked_text, neighbors_list, neighbors_len
+        )
 
         # test population against target model
-        pop_results, self._search_over = self.get_goal_results(pop)
-        if self._search_over:
+        pop_results, self.search_over = self.get_goal_results(pop)
+        if self.search_over:
             return max(pop_results, key=lambda x: x.score)
         pop_scores = np.array([r.score for r in pop_results])
 
@@ -202,9 +195,9 @@
         # start iterations
         for i in range(self.max_iters):
 
-            omega = (self.omega_1 - self.omega_2) * (
+            Omega = (self.Omega_1 - self.Omega_2) * (
                 self.max_iters - i
-            ) / self.max_iters + self.omega_2
+            ) / self.max_iters + self.Omega_2
             C1 = self.C1_origin - i / self.max_iters * (self.C1_origin - self.C2_origin)
             C2 = self.C2_origin + i / self.max_iters * (self.C1_origin - self.C2_origin)
             P1 = C1
@@ -217,7 +210,7 @@
                 pop_words = pop[id].words
                 part_elites_words = part_elites[id].words
                 for dim in range(x_len):
-                    V_P[id][dim] = omega * V_P[id][dim] + (1 - omega) * (
+                    V_P[id][dim] = Omega * V_P[id][dim] + (1 - Omega) * (
                         self._equal(pop_words[dim], part_elites_words[dim])
                         + self._equal(pop_words[dim], all_elite_words[dim])
                     )
@@ -229,8 +222,8 @@
                     pop[id] = self._turn(all_elite, pop[id], turn_prob, x_len)
 
             # check if there is any successful attack in the current population
-            pop_results, self._search_over = self.get_goal_results(pop)
-            if self._search_over:
+            pop_results, self.search_over = self.get_goal_results(pop)
+            if self.search_over:
                 return max(pop_results, key=lambda x: x.score)
             pop_scores = np.array([r.score for r in pop_results])
             top_attack = np.argmax(pop_scores)
@@ -259,8 +252,8 @@
             pop = new_pop
 
             # check if there is any successful attack in the current population
-            pop_results, self._search_over = self.get_goal_results(pop)
-            if self._search_over:
+            pop_results, self.search_over = self.get_goal_results(pop)
+            if self.search_over:
                 return max(pop_results, key=lambda x: x.score)
             pop_scores = np.array([r.score for r in pop_results])
             top_attack = np.argmax(pop_scores)
@@ -279,8 +272,4 @@
                 all_elite = pop[top_attack]
                 all_elite_score = pop_scores[top_attack]
 
-        return initial_result
-
-class Particle:
-    def __init__(attacked_text):
-        self.attacked_text+        return initial_result