--- conflicted
+++ resolved
@@ -138,11 +138,7 @@
     
     def replace_word_at_index(self, index, new_word):
         """ This code returns a new TokenizedText object where the word at 
-<<<<<<< HEAD
-            `index` is replaced with a new word."""
-=======
             ``index`` is replaced with a new word."""
->>>>>>> 23178857
         return self.replace_words_at_indices([index], [new_word])
     
     def replace_new_words(self, new_words):
