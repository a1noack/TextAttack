"""
A command line parser to run an attack from user specifications.
"""

import os
import textattack
import time
import torch
import tqdm

from .run_attack_args_helper import *

logger = textattack.shared.utils.get_logger()

def set_env_variables(gpu_id):
    # Set sharing strategy to file_system to avoid file descriptor leaks
    torch.multiprocessing.set_sharing_strategy('file_system')
    # Only use one GPU, if we have one.
    if 'CUDA_VISIBLE_DEVICES' not in os.environ:
        os.environ['CUDA_VISIBLE_DEVICES'] = str(gpu_id)
    # Disable tensorflow logs, except in the case of an error.
    if 'TF_CPP_MIN_LOG_LEVEL' not in os.environ:
        os.environ['TF_CPP_MIN_LOG_LEVEL'] = '3'
    # Cache TensorFlow Hub models here, if not otherwise specified.
    if 'TFHUB_CACHE_DIR' not in os.environ:
        os.environ['TFHUB_CACHE_DIR'] = os.path.expanduser('~/.cache/tensorflow-hub')

def attack_from_queue(args, in_queue, out_queue):
    gpu_id = torch.multiprocessing.current_process()._identity[0] - 2
    set_env_variables(gpu_id)
    _, attack = parse_goal_function_and_attack_from_args(args)
    if gpu_id == 0:
        print(attack, '\n')
    while not in_queue.empty():
        try:
            output, text = in_queue.get()
            results_gen = attack.attack_dataset([(output, text)], num_examples=1)
            result = next(results_gen)
            out_queue.put(result)
        except Exception as e:
            out_queue.put(e)
            exit()

def run(args):
    pytorch_multiprocessing_workaround()

    if args.checkpoint_resume:
        # Override current args with checkpoint args
        resume_checkpoint = parse_checkpoint_from_args(args)
        args = merge_checkpoint_args(resume_checkpoint.args, args)
        num_examples_offset = resume_checkpoint.dataset_offset
        num_remaining_examples = resume_checkpoint.num_remaining_attacks
        num_total_examples = args.num_examples
<<<<<<< HEAD
        logger.info('Recovered from previously saved checkpoint at {}'.format(resume_checkpoint.datetime))
=======
        logger.info('Recovered from checkpoint previously saved at {}'.format(resume_checkpoint.datetime))
>>>>>>> 78868da5
        print(resume_checkpoint, '\n')
    else:
        num_examples_offset = args.num_examples_offset
        num_total_examples = args.num_examples
        num_remaining_examples = num_total_examples

    # This makes `args` a namespace that's sharable between processes.
    # We could do the same thing with the model, but it's actually faster
    # to let each thread have their own copy of the model.
    args = torch.multiprocessing.Manager().Namespace(
        **vars(args)
    )
    start_time = time.time()
    
    if args.checkpoint_resume:
        attack_log_manager = resume_checkpoint.log_manager
    else:
        attack_log_manager = parse_logger_from_args(args)
    
    # We reserve the first GPU for coordinating workers.
    num_gpus = torch.cuda.device_count()
    dataset = DATASET_BY_MODEL[args.model](offset=num_examples_offset)
    
    print(f'Running on {num_gpus} GPUs')
    load_time = time.time()

    if args.interactive:
        raise RuntimeError('Cannot run in parallel if --interactive set')
    
    in_queue = torch.multiprocessing.Queue()
    out_queue =  torch.multiprocessing.Queue()
    # Add stuff to queue.
    for _ in range(num_remaining_examples):
        label, text = next(dataset)
        in_queue.put((label, text))
    # Start workers.
    pool = torch.multiprocessing.Pool(
        num_gpus, 
        attack_from_queue, 
        (args, in_queue, out_queue)
    )
    # Log results asynchronously and update progress bar.
    if args.checkpoint_resume:
        num_results = resume_checkpoint.results_count
        num_failures = resume_checkpoint.num_failed_attacks
        num_successes = resume_checkpoint.num_successful_attacks
    else:
        num_results = 0
        num_failures = 0
        num_successes = 0
    pbar = tqdm.tqdm(total=num_remaining_examples, smoothing=0)
    while num_results < num_total_examples:
        result = out_queue.get(block=True)

        if isinstance(result, Exception):
            raise result
        attack_log_manager.log_result(result)
        if (not args.attack_n) or (not isinstance(result, textattack.attack_results.SkippedAttackResult)):
            pbar.update()
            num_results += 1
            if type(result) == textattack.attack_results.SuccessfulAttackResult:
                num_successes += 1
            if type(result) == textattack.attack_results.FailedAttackResult:
                num_failures += 1
            pbar.set_description('[Succeeded / Failed / Total] {} / {} / {}'.format(num_successes, num_failures, num_results))
        else:
            label, text = next(dataset)
            in_queue.put((label, text))

        if args.checkpoint_interval and num_results % args.checkpoint_interval == 0:
            attack_log_manager.flush()
            checkpoint = textattack.shared.Checkpoint(args, attack_log_manager)
            checkpoint.save()

    pbar.close()
    print()
    # Enable summary stdout.
    if args.disable_stdout:
        attack_log_manager.enable_stdout()
    attack_log_manager.log_summary()
    attack_log_manager.flush()
    print()
    finish_time = time.time()
    print(f'Attack time: {time.time() - load_time}s')

def pytorch_multiprocessing_workaround():
    # This is a fix for a known bug
    try:
        torch.multiprocessing.set_start_method('spawn')
        torch.multiprocessing.set_sharing_strategy('file_system')
    except RuntimeError:
        pass

if __name__ == '__main__': 
    run(get_args())<|MERGE_RESOLUTION|>--- conflicted
+++ resolved
@@ -51,11 +51,7 @@
         num_examples_offset = resume_checkpoint.dataset_offset
         num_remaining_examples = resume_checkpoint.num_remaining_attacks
         num_total_examples = args.num_examples
-<<<<<<< HEAD
-        logger.info('Recovered from previously saved checkpoint at {}'.format(resume_checkpoint.datetime))
-=======
         logger.info('Recovered from checkpoint previously saved at {}'.format(resume_checkpoint.datetime))
->>>>>>> 78868da5
         print(resume_checkpoint, '\n')
     else:
         num_examples_offset = args.num_examples_offset
